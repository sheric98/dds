--- conflicted
+++ resolved
@@ -106,10 +106,7 @@
         # and maximum confidence
         if result_to_add.fid not in self.regions_dict:
             return None
-<<<<<<< HEAD
-=======
-
->>>>>>> aa0d72e7
+
         max_conf = -1
         max_conf_result = None
         for existing_result in self.regions_dict[result_to_add.fid]:
@@ -131,14 +128,10 @@
         if (not dup_region or
                 ("tracking" in region_to_add.origin and
                  "tracking" in dup_region.origin)):
-<<<<<<< HEAD
             self.regions.append(region_to_add)
             if region_to_add.fid not in self.regions_dict:
                 self.regions_dict[region_to_add.fid] = []
             self.regions_dict[region_to_add.fid].append(region_to_add)
-=======
-            self.append(region_to_add)
->>>>>>> aa0d72e7
         else:
             final_object = None
             if dup_region.origin == region_to_add.origin:
@@ -573,10 +566,6 @@
     extacted_images_path = os.path.join(images_path, "%010d.png")
     decoding_result = subprocess.run(["ffmpeg", "-y",
                                       "-i", encoded_vid_path,
-<<<<<<< HEAD
-                                      # "-vcodec", "mjpeg",
-=======
->>>>>>> aa0d72e7
                                       "-pix_fmt", "yuvj420p",
                                       "-g", "8", "-q:v", "2",
                                       "-vsync", "0", "-start_number", "0",
@@ -738,80 +727,12 @@
     return size
 
 
-<<<<<<< HEAD
 def filter_results(bboxes, gt_flag, gt_confid_thresh, mpeg_confid_thresh,
                    max_area_thresh_gt, max_area_thresh_mpeg):
     relevant_classes = ["vehicles"]
     if gt_flag:
         confid_thresh = gt_confid_thresh
         max_area_thresh = max_area_thresh_gt
-=======
-def evaluate(results, gt_dict, high_threshold, iou_threshold=0.5):
-    gt_results = Results()
-    for k, v in gt_dict.items():
-        for single_result in v:
-            if single_result.conf < 0.3:
-                continue
-            if calc_area(single_result) <= 0.0:
-                continue
-            single_result.conf = high_threshold
-            gt_results.add_single_result(single_result)
-
-    # Save regions count because the regions that match
-    # will be removed from the gt_regions to ensure better
-    # search speed
-    gt_regions_count = len(gt_results)
-
-    deduplicated_results = Results()
-    for r in results.regions:
-        if calc_area(r) <= 0.0:
-            continue
-        deduplicated_results.add_single_result(r)
-    results = deduplicated_results
-
-    fp = 0.0
-    tp = 0.0
-    fn = 0.0
-    for a in results.regions:
-        # Make sure that the region has a high confidence
-        if a.conf < high_threshold:
-            continue
-
-        # Find match in gt_results
-        max_iou = -1
-        matching_region = None
-        for b in gt_results.regions:
-            if a.is_same(b, iou_threshold):
-                iou = calc_iou(a, b)
-                if iou > max_iou:
-                    max_iou = iou
-                    matching_region = b
-                break
-
-        if matching_region:
-            # Remove region from ground truth if
-            # it has already matched with a region in results
-            gt_results.remove(matching_region)
-            tp += 1.0
-        else:
-            fp += 1.0
-
-    fn = gt_regions_count - tp
-
-    if (fp + tp) == 0 or (fn + tp) == 0:
-        return 0, (tp, fp, fn)
-
-    precision = tp / (fp + tp)
-    recall = tp / (fn + tp)
-
-    if (precision + recall) == 0:
-        return 0, (tp, fp, fn)
-
-    f1 = 2.0 * precision * recall / (precision + recall)
-
-    if math.isnan(f1):
-        f1 = 0.0
->>>>>>> aa0d72e7
 
     else:
         confid_thresh = mpeg_confid_thresh
